--- conflicted
+++ resolved
@@ -7,11 +7,7 @@
 from PyQt6.QtWidgets import (
     QMainWindow, QDockWidget, QWidget, QFormLayout, QVBoxLayout, QHBoxLayout,
     QPlainTextEdit, QLineEdit, QPushButton, QLabel, QComboBox, QMessageBox,
-<<<<<<< HEAD
     QFileDialog, QGraphicsView, QScrollArea, QProgressBar, QInputDialog, QMenu
-=======
-    QFileDialog, QGraphicsView, QScrollArea, QMenu
->>>>>>> 9eefef6c
 )
 
 from .node_scene import NodeScene, NodeItem
@@ -68,12 +64,8 @@
         self.setDragMode(QGraphicsView.DragMode.RubberBandDrag)
         self._panning = False
         self._last_mouse_pos = None
-<<<<<<< HEAD
         self.setContextMenuPolicy(Qt.ContextMenuPolicy.CustomContextMenu)
         self.customContextMenuRequested.connect(self.showContextMenu)
-=======
-        self._press_pos = None
->>>>>>> 9eefef6c
         
     def wheelEvent(self, event: QWheelEvent):
         scaleFactor = 1.15
@@ -292,7 +284,6 @@
         act_load = file_menu.addAction("Load Project...")
         act_load.triggered.connect(self.onLoadProject)
 
-<<<<<<< HEAD
         project_menu = menubar.addMenu("Project")
         act_full = project_menu.addAction("Full Build")
         act_full.triggered.connect(lambda: self.onBuildAll(start_node_name=None, force_first=True))
@@ -325,11 +316,6 @@
         self.progress_bar.setMaximum(1)
         self.progress_bar.hide()
         self.statusBar().addPermanentWidget(self.progress_bar)
-=======
-        edit_menu = menubar.addMenu("Edit")
-        act_new_node = edit_menu.addAction("Create Node")
-        act_new_node.triggered.connect(lambda: self.onAddNodeDialog())
->>>>>>> 9eefef6c
 
     def onSaveProject(self):
         """
@@ -365,7 +351,6 @@
         """
         self.edit_start_node_id.setText(global_cfg.get("start_node_id", ""))
 
-<<<<<<< HEAD
     def onPartialBuild(self):
         names = [n.title() for n in self.scene.nodes]
         if not names:
@@ -374,9 +359,6 @@
         name, ok = QInputDialog.getItem(self, "Partial Build", "Start from node:", names, 0, False)
         if ok and name:
             self.onBuildAll(start_node_name=name)
-
-=======
->>>>>>> 9eefef6c
 
     # ----------------------------------------------------------------
     # Node Properties UI
@@ -678,7 +660,6 @@
 
         start_id = None
         start_index = 0
-<<<<<<< HEAD
         if force_first:
             start_id = sorted_nodes[0].id() if sorted_nodes else -1
         elif start_node_name:
@@ -703,21 +684,6 @@
                         QMessageBox.warning(self, "Warning", f"Node ID={sid} not found, building from beginning.")
                 except ValueError:
                     QMessageBox.warning(self, "Warning", f"Start Node ID '{start_node_id_str}' invalid, building from beginning.")
-=======
-        start_node_id_str = self.edit_start_node_id.text().strip()
-        if start_node_id_str:
-            try:
-                sid = int(start_node_id_str)
-                for idx, node_item in enumerate(sorted_nodes):
-                    if node_item.id() == sid:
-                        start_id = sid
-                        start_index = idx
-                        break
-                if start_id is None:
-                    QMessageBox.warning(self, "Warning", f"Node ID={sid} not found, building from beginning.")
-            except ValueError:
-                QMessageBox.warning(self, "Warning", f"Start Node ID '{start_node_id_str}' invalid, building from beginning.")
->>>>>>> 9eefef6c
 
         project_commands = ProjectCommands(
             start_node_id=start_id if start_id is not None else -1,
